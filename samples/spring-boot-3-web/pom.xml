--- conflicted
+++ resolved
@@ -35,15 +35,9 @@
 
     <properties>
         <module.name>samples.spring.boot3.web</module.name>
-<<<<<<< HEAD
-        <spring-boot3.version>3.2.1</spring-boot3.version>
-        <!--    below versions are not necessary in "real" applications -->
-        <spring.version>6.1.2</spring.version>
-=======
         <spring-boot3.version>3.3.1</spring-boot3.version>
         <!--    below versions are not necessary in "real" applications -->
         <spring.version>6.1.10</spring.version>
->>>>>>> ec91417f
     </properties>
 
     <dependencies>
