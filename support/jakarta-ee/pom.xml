<?xml version="1.0" encoding="UTF-8"?>
<!--
  ~ Licensed to the Apache Software Foundation (ASF) under one
  ~ or more contributor license agreements.  See the NOTICE file
  ~ distributed with this work for additional information
  ~ regarding copyright ownership.  The ASF licenses this file
  ~ to you under the Apache License, Version 2.0 (the
  ~ "License"); you may not use this file except in compliance
  ~ with the License.  You may obtain a copy of the License at
  ~
  ~     http://www.apache.org/licenses/LICENSE-2.0
  ~
  ~ Unless required by applicable law or agreed to in writing,
  ~ software distributed under the License is distributed on an
  ~ "AS IS" BASIS, WITHOUT WARRANTIES OR CONDITIONS OF ANY
  ~ KIND, either express or implied.  See the License for the
  ~ specific language governing permissions and limitations
  ~ under the License.
  -->
<project xmlns="http://maven.apache.org/POM/4.0.0" xmlns:xsi="http://www.w3.org/2001/XMLSchema-instance"
         xsi:schemaLocation="http://maven.apache.org/POM/4.0.0 http://maven.apache.org/xsd/maven-4.0.0.xsd">
    <modelVersion>4.0.0</modelVersion>
    <artifactId>shiro-jakarta-ee</artifactId>
    <name>Apache Shiro :: Support :: Jakarta EE</name>
    <description>Apache Shiro - Jakarta EE Integration</description>
    <packaging>jar</packaging>

    <parent>
        <groupId>org.apache.shiro</groupId>
        <artifactId>shiro-support</artifactId>
        <version>3.0.0-SNAPSHOT</version>
    </parent>

    <properties>
        <module.name>jakarta.ee</module.name>
        <jacoco.skip>true</jacoco.skip>
    </properties>

    <dependencies>
        <dependency>
            <groupId>jakarta.platform</groupId>
            <artifactId>jakarta.jakartaee-api</artifactId>
            <version>10.0.0</version>
            <scope>provided</scope>
            <optional>true</optional>
        </dependency>
        <dependency>
            <groupId>org.projectlombok</groupId>
            <artifactId>lombok</artifactId>
            <version>${lombok.version}</version>
            <scope>provided</scope>
            <optional>true</optional>
        </dependency>

        <dependency>
            <groupId>org.apache.shiro</groupId>
            <artifactId>shiro-core</artifactId>
        </dependency>
        <dependency>
            <groupId>org.apache.shiro</groupId>
            <artifactId>shiro-web</artifactId>
        </dependency>
        <dependency>
            <groupId>org.apache.shiro</groupId>
            <artifactId>shiro-jaxrs</artifactId>
        </dependency>
        <dependency>
            <groupId>org.apache.shiro</groupId>
            <artifactId>shiro-cdi</artifactId>
            <version>${project.version}</version>
        </dependency>
        <dependency>
            <groupId>org.omnifaces</groupId>
            <artifactId>omnifaces</artifactId>
<<<<<<< HEAD
            <version>4.6.1</version>
=======
            <version>3.14.8</version>
>>>>>>> f7745c52
        </dependency>
        <dependency>
            <groupId>org.jsoup</groupId>
            <artifactId>jsoup</artifactId>
            <version>1.19.1</version>
        </dependency>

        <!-- Test Dependencies -->
        <dependency>
            <groupId>org.mockito</groupId>
            <artifactId>mockito-junit-jupiter</artifactId>
            <version>${mockito.version}</version>
            <scope>test</scope>
            <optional>true</optional>
        </dependency>
        <dependency>
            <groupId>org.slf4j</groupId>
            <artifactId>slf4j-jdk14</artifactId>
            <version>${slf4j.version}</version>
            <scope>test</scope>
            <optional>true</optional>
        </dependency>
    </dependencies>

    <build>
        <plugins>
            <plugin>
                <artifactId>maven-compiler-plugin</artifactId>
                <configuration>
                    <annotationProcessorPaths>
                        <annotationProcessorPath>
                            <groupId>org.projectlombok</groupId>
                            <artifactId>lombok</artifactId>
                            <version>${lombok.version}</version>
                        </annotationProcessorPath>
                    </annotationProcessorPaths>
                </configuration>
            </plugin>
            <plugin>
                <groupId>org.apache.felix</groupId>
                <artifactId>maven-bundle-plugin</artifactId>
                <extensions>true</extensions>
                <configuration>
                    <instructions>
                        <Bundle-SymbolicName>org.apache.shiro.ee</Bundle-SymbolicName>
                        <Export-Package>org.apache.shiro.ee*;version=${project.version}</Export-Package>
                        <Import-Package>
                            org.apache.shiro*;version="${shiro.osgi.importRange}",
                            *
                        </Import-Package>
                        <_removeheaders>Bnd-LastModified</_removeheaders>
                        <_reproducible>true</_reproducible>
                    </instructions>
                </configuration>
            </plugin>
            <plugin>
                <groupId>org.apache.maven.plugins</groupId>
                <artifactId>maven-checkstyle-plugin</artifactId>
            </plugin>
        </plugins>
    </build>
</project><|MERGE_RESOLUTION|>--- conflicted
+++ resolved
@@ -72,11 +72,7 @@
         <dependency>
             <groupId>org.omnifaces</groupId>
             <artifactId>omnifaces</artifactId>
-<<<<<<< HEAD
             <version>4.6.1</version>
-=======
-            <version>3.14.8</version>
->>>>>>> f7745c52
         </dependency>
         <dependency>
             <groupId>org.jsoup</groupId>
