--- conflicted
+++ resolved
@@ -155,10 +155,7 @@
                 LOGGER.trace("Resource [" + name + "] was not found via the thread context ClassLoader.  Trying the "
                         + "current ClassLoader...");
             }
-<<<<<<< HEAD
-            url = CLASS_CL_ACCESSOR.getResource(name);
-=======
-            is = CLASS_LANG_CL_ACCESSOR.getResourceStream(name);
+            url = CLASS_LANG_CL_ACCESSOR.getResourceStream(name);
         }
 
         if (is == null) {
@@ -166,8 +163,7 @@
                 LOGGER.trace("Resource [" + name + "] was not found via the org.apache.shiro.lang ClassLoader.  Trying the "
                         + "additionally set ClassLoader...");
             }
-            is = ADDITIONAL_CL_ACCESSOR.getResourceStream(name);
->>>>>>> f7745c52
+            is = ADDITIONAL_CL_ACCESSOR.getResource(name);
         }
 
         if (url == null) {
